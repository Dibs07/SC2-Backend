from groq import Groq
import base64
import os
from dotenv import load_dotenv
import json

load_dotenv()

def encode_image(image_path: str) -> str:
    """Convert an image file into base64 string for API input."""
    with open(image_path, "rb") as image_file:
        return base64.b64encode(image_file.read()).decode("utf-8")

def extract_gpa_from_image(image_path: str) -> str:
    """
    Extract GPA from a college marksheet IMAGE using Groq Vision model.
    Args:
        image_path (str): Path to the marksheet image (jpg/png)
    Returns:
        str: Extracted GPA (if found), returns "0" if GPA is "XP", else a message
    """
    
    # --- Step 1: Encode the image ---
    base64_image = encode_image(image_path)
    
    # --- Step 2: Initialize Groq client ---
    client = Groq(api_key=os.getenv("GROQ_API_KEY"))
    
    # --- Step 3: Build prompt and send request ---
    prompt = """
    You are an information extractor.
    Look at this marksheet image and extract ONLY the GPA.
    If GPA is not found, return: {"GPA": None}
    If GPA shows "XP" or similar fail/expelled status, return: {"GPA": "0"}
    Respond strictly in JSON format like: {"GPA": "9.1"} or {"GPA": "0"}
    """
    
    chat_completion = client.chat.completions.create(
        model="meta-llama/llama-4-scout-17b-16e-instruct",
        messages=[
            {
                "role": "user",
                "content": [
                    {"type": "text", "text": prompt},
                    {"type": "image_url",
                     "image_url": {"url": f"data:image/jpeg;base64,{base64_image}"}},
                ],
            }
        ],
    )
    
    # --- Step 4: Parse response ---
    content = chat_completion.choices[0].message.content.strip()
    print("Raw Content:", content)
    
    try:
        data = json.loads(content)
        gpa = data.get("GPA", None)

<<<<<<< HEAD
# # ---- Static Input Example ----
# image_file = r"test_data/test.png"   # replace with your marksheet image path
# gpa = extract_gpa_from_image(image_file)
# print("Extracted GPA:", gpa)
=======
        return gpa
    except json.JSONDecodeError:
        return "Parsing Error"
>>>>>>> 80999195
<|MERGE_RESOLUTION|>--- conflicted
+++ resolved
@@ -57,13 +57,12 @@
         data = json.loads(content)
         gpa = data.get("GPA", None)
 
-<<<<<<< HEAD
+        return gpa
+    except json.JSONDecodeError:
+        return "Parsing Error"
+
+
 # # ---- Static Input Example ----
 # image_file = r"test_data/test.png"   # replace with your marksheet image path
 # gpa = extract_gpa_from_image(image_file)
-# print("Extracted GPA:", gpa)
-=======
-        return gpa
-    except json.JSONDecodeError:
-        return "Parsing Error"
->>>>>>> 80999195
+# print("Extracted GPA:", gpa)